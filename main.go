package main

import (
	"context"
	"encoding/json"
	"io"
	"log"
	"net/http"
	"os"
	"os/signal"
	"syscall"
	"time"

	"github.com/aws/aws-sdk-go-v2/aws"
	"github.com/aws/aws-sdk-go-v2/config"
	"github.com/aws/aws-sdk-go-v2/feature/ec2/imds"
	"github.com/aws/aws-sdk-go-v2/service/route53"
	"github.com/aws/aws-sdk-go-v2/service/route53/types"
	"github.com/namsral/flag"
)

var (
	version = "dev" // overridden by -ldflags

	dns        string
	hostedZone string
	dnsTTL     int
	ipAddress  string
	setupDelay int

	register, unRegister bool

	r53 *route53.Client
)

func configureFromFlags(ctx context.Context) {
	flag.StringVar(&dns, "dns", "my.example.com", "DNS name to register in Route53")
	flag.StringVar(&hostedZone, "hostedzone", "Z2AAAABCDEFGT4", "Hosted zone ID in route53")
	flag.IntVar(&dnsTTL, "dnsttl", 10, "Timeout for DNS entry")
	flag.StringVar(&ipAddress, "ipaddress", "public-ipv4", "IP Address for A Record")
<<<<<<< HEAD
	flag.BoolVar(&register, "register", false, "Register DNS and exit")
	flag.BoolVar(&unRegister, "unregister", false, "Unregister DNS and exit")
=======
	flag.IntVar(&setupDelay, "setupdelay", 10, "Wait time before setting up DNS (in seconds)")
>>>>>>> 8345932a
	flag.Parse()

	cfg, err := config.LoadDefaultConfig(ctx)
	if err != nil {
		log.Fatalf("Failed to initialize aws config: %v", err)
	}

	if ipAddress == "public-ipv4" {
		log.Printf("Fetching IP Address from EC2 public-ipv4")

		client := imds.NewFromConfig(cfg)
		output, err := client.GetMetadata(ctx, &imds.GetMetadataInput{Path: "public-ipv4"})
		if err != nil {
			log.Fatalf("Unable to retrieve the public IPv4 address from the EC2 metadata: %s\n", err)
		}
		publicIpv4, err := io.ReadAll(output.Content)
		if err != nil {
			log.Fatalf("Failed to fetch IPV4 public IP: %v", err)
		}
		ipAddress = string(publicIpv4)
	} else if ipAddress == "ecs" {
		log.Printf("Fetching IP Address from ECS metadata")
		metadata, err := getEcsMetadata()
		if err != nil {
			log.Fatalf("Failed to fetch ECS metadata: %v", err)
		}
		ipAddress = metadata.Networks[0].IPv4Addresses[0] // use the first IP address
		if metadata.DesiredStatus == "STOPPED" {
			log.Fatalf("ECS container is being stopped, exiting")
		}
	}

<<<<<<< HEAD
	r53 = route53.NewFromConfig(cfg)
=======
func dumpConfig() {
	log.Infof("DNS=%v", dns)
	log.Infof("DNSTTL=%v", dnsTTL)
	log.Infof("HOSTEDZONE=%v", hostedZone)
	log.Infof("IPADDRESS=%v", ipAddress)
	log.Infof("SETUPDELAY=%v", setupDelay)
>>>>>>> 8345932a
}

func dumpConfig() {
	log.Printf("Version=%v", version)
	log.Printf("DNS=%v", dns)
	log.Printf("DNSTTL=%v", dnsTTL)
	log.Printf("HOSTEDZONE=%v", hostedZone)
	log.Printf("IPADDRESS=%v", ipAddress)
}

func tearDownDNS(ctx context.Context) {
	log.Printf("Tearing down Route 53 DNS Name A %s => %s", dns, ipAddress)
	input := &route53.ChangeResourceRecordSetsInput{
		ChangeBatch: &types.ChangeBatch{
			Changes: []types.Change{
				{
					Action: types.ChangeActionDelete,
					ResourceRecordSet: &types.ResourceRecordSet{
						Name: aws.String(dns),
						ResourceRecords: []types.ResourceRecord{
							{
								Value: aws.String(ipAddress),
							},
						},
						TTL:           aws.Int64(int64(dnsTTL)),
						Type:          types.RRTypeA,
						Weight:        aws.Int64(100),
						SetIdentifier: aws.String(ipAddress),
					},
				},
			},
		},
		HostedZoneId: aws.String(hostedZone),
	}

	changeSet, err := r53.ChangeResourceRecordSets(ctx, input)

	if err != nil {
		log.Fatalf("Failed to delete DNS, exiting: %v", err.Error())
	}

	log.Print("Request sent to Route 53...")
	waitForSync(ctx, changeSet)

	// Then wait the DNS Timeout to expire
	log.Printf("Waiting for DNS Timeout to expire (%d seconds)", dnsTTL)
	time.Sleep(time.Duration(dnsTTL) * time.Second)
	log.Print("DNS Timeout expiry finished")
}

func setupDNS(ctx context.Context) {
	log.Printf("Setting up Route 53 DNS Name A %s => %s", dns, ipAddress)

<<<<<<< HEAD
=======
	// Wait for setupDelay, also check for signals during this period
	if setupDelay > 0 {
		log.Infof("Waiting %d seconds before setting up DNS (SETUPDELAY)", setupDelay)
		for i := 0; i < setupDelay; i++ {
			select {
			case sig := <-gracefulStop:
				log.Fatalf("Caught Signal during SETUPDELAY period: %+v", sig)
			default:
				time.Sleep(1 * time.Second)
			}
		}
		log.Info("Finished waiting")
	}

	svc := route53.New(sess)
>>>>>>> 8345932a
	input := &route53.ChangeResourceRecordSetsInput{
		ChangeBatch: &types.ChangeBatch{
			Changes: []types.Change{
				{
					Action: types.ChangeActionUpsert,
					ResourceRecordSet: &types.ResourceRecordSet{
						Name: aws.String(dns),
						ResourceRecords: []types.ResourceRecord{
							{
								Value: aws.String(ipAddress),
							},
						},
						TTL:           aws.Int64(int64(dnsTTL)),
						Type:          types.RRTypeA,
						Weight:        aws.Int64(100),
						SetIdentifier: aws.String(ipAddress),
					},
				},
			},
			Comment: aws.String("route53-sidecar"),
		},
		HostedZoneId: aws.String(hostedZone),
	}

	changeSet, err := r53.ChangeResourceRecordSets(ctx, input)
	if err != nil {
		log.Printf("Failed to create DNS: %v", err.Error())
		return
	}

	log.Print("Request sent to Route 53...")
	waitForSync(ctx, changeSet)
}

func waitForSync(ctx context.Context, changeSet *route53.ChangeResourceRecordSetsOutput) {
	failures := 0
	for {
		if err := SleepWithContext(ctx, 5*time.Second); err != nil {
			log.Print("Context cancelled, stop waiting for Route53 ChangeSet to propogate")
			return
		}

		changeOutput, err := r53.GetChange(ctx, &route53.GetChangeInput{
			Id: changeSet.ChangeInfo.Id,
		})

		if err != nil {
			log.Printf("Failed getting ChangeSet result: %v", err)
			if failures++; failures > 3 {
				log.Fatal("Failed the maximum times getting changeset, exiting")
			}
			continue
		}

		if changeOutput.ChangeInfo.Status == "INSYNC" {
			log.Print("Route53 Change Completed")
			break
		}

		log.Printf("Route53 Change not yet propogated (ChangeInfo.Status = %s)...", changeOutput.ChangeInfo.Status)
	}
}

type ecsMetadata struct {
	DesiredStatus string `json:"DesiredStatus"`
	Networks      []struct {
		IPv4Addresses []string `json:"IPv4Addresses"`
	} `json:"Networks"`
}

func getEcsMetadata() (*ecsMetadata, error) {
	// Get metadata URI from ECS_CONTAINER_METADATA_URI_V4 or ECS_CONTAINER_METADATA_URI
	uri := os.Getenv("ECS_CONTAINER_METADATA_URI_V4")
	if uri == "" {
		uri = os.Getenv("ECS_CONTAINER_METADATA_URI")
	}
	client := http.Client{
		Timeout: 1 * time.Second, // 1 second timeout, same as ec2metadata
	}
	resp, err := client.Get(uri)
	if err != nil {
		return nil, err
	}
	defer resp.Body.Close()
	metadata := &ecsMetadata{}
	if err = json.NewDecoder(resp.Body).Decode(metadata); err != nil {
		return nil, err
	}
	return metadata, nil
}

func SleepWithContext(ctx context.Context, d time.Duration) error {
	timer := time.NewTimer(d)
	defer timer.Stop()
	select {
	case <-timer.C:
		return nil
	case <-ctx.Done():
		return ctx.Err()
	}
}

func main() {
	ctx, stop := signal.NotifyContext(context.Background(), syscall.SIGTERM, syscall.SIGINT)
	defer stop()

	configureFromFlags(ctx)
	dumpConfig()

	if register {
		setupDNS(ctx)
	} else if unRegister {
		tearDownDNS(ctx)
	} else { // Setup DNS then teardown when sigterm or sigint is received
		setupDNS(ctx)
		<-ctx.Done()                      // Wait for signal, not calling stop() to make sure we don't get killed during clean up
		tearDownDNS(context.Background()) // Cleanup needs its own context
	}
}<|MERGE_RESOLUTION|>--- conflicted
+++ resolved
@@ -38,12 +38,9 @@
 	flag.StringVar(&hostedZone, "hostedzone", "Z2AAAABCDEFGT4", "Hosted zone ID in route53")
 	flag.IntVar(&dnsTTL, "dnsttl", 10, "Timeout for DNS entry")
 	flag.StringVar(&ipAddress, "ipaddress", "public-ipv4", "IP Address for A Record")
-<<<<<<< HEAD
 	flag.BoolVar(&register, "register", false, "Register DNS and exit")
 	flag.BoolVar(&unRegister, "unregister", false, "Unregister DNS and exit")
-=======
 	flag.IntVar(&setupDelay, "setupdelay", 10, "Wait time before setting up DNS (in seconds)")
->>>>>>> 8345932a
 	flag.Parse()
 
 	cfg, err := config.LoadDefaultConfig(ctx)
@@ -76,16 +73,7 @@
 		}
 	}
 
-<<<<<<< HEAD
 	r53 = route53.NewFromConfig(cfg)
-=======
-func dumpConfig() {
-	log.Infof("DNS=%v", dns)
-	log.Infof("DNSTTL=%v", dnsTTL)
-	log.Infof("HOSTEDZONE=%v", hostedZone)
-	log.Infof("IPADDRESS=%v", ipAddress)
-	log.Infof("SETUPDELAY=%v", setupDelay)
->>>>>>> 8345932a
 }
 
 func dumpConfig() {
@@ -94,6 +82,7 @@
 	log.Printf("DNSTTL=%v", dnsTTL)
 	log.Printf("HOSTEDZONE=%v", hostedZone)
 	log.Printf("IPADDRESS=%v", ipAddress)
+	log.Infof("SETUPDELAY=%v", setupDelay)
 }
 
 func tearDownDNS(ctx context.Context) {
@@ -139,24 +128,13 @@
 func setupDNS(ctx context.Context) {
 	log.Printf("Setting up Route 53 DNS Name A %s => %s", dns, ipAddress)
 
-<<<<<<< HEAD
-=======
-	// Wait for setupDelay, also check for signals during this period
+	// Wait for setupDelay
 	if setupDelay > 0 {
 		log.Infof("Waiting %d seconds before setting up DNS (SETUPDELAY)", setupDelay)
-		for i := 0; i < setupDelay; i++ {
-			select {
-			case sig := <-gracefulStop:
-				log.Fatalf("Caught Signal during SETUPDELAY period: %+v", sig)
-			default:
-				time.Sleep(1 * time.Second)
-			}
-		}
+    time.Sleep(time.Duration(setupDelay) * time.Second)
 		log.Info("Finished waiting")
 	}
 
-	svc := route53.New(sess)
->>>>>>> 8345932a
 	input := &route53.ChangeResourceRecordSetsInput{
 		ChangeBatch: &types.ChangeBatch{
 			Changes: []types.Change{
